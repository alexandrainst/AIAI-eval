"""Unit tests for the `cli` module."""

import pytest
from click.types import BOOL, STRING, Choice

from src.aiai_eval.cli import evaluate


@pytest.fixture(scope="module")
def params():
    ctx = evaluate.make_context(None, list())
    yield {p.name: p.type for p in evaluate.get_params(ctx)}


def test_cli_param_names(params):
    assert set(params.keys()) == {
        "model_id",
        "task",
        "auth_token",
        "use_auth_token",
        "track_carbon_emissions",
        "country_iso_code",
        "no_progress_bar",
        "no_save_results",
        "raise_error_on_invalid_model",
        "cache_dir",
<<<<<<< HEAD
        "prefer_mps",
        "prefer_cpu",
=======
        "prefer_device",
>>>>>>> 49dbe7bb
        "verbose",
        "help",
    }


def test_cli_param_types(params):
    assert params["model_id"] == STRING
    assert isinstance(params["task"], Choice)
    assert params["auth_token"] == STRING
    assert params["use_auth_token"] == BOOL
    assert params["track_carbon_emissions"] == BOOL
    assert isinstance(params["country_iso_code"], Choice)
    assert params["no_progress_bar"] == BOOL
    assert params["no_save_results"] == BOOL
    assert params["raise_error_on_invalid_model"] == BOOL
    assert params["cache_dir"] == STRING
<<<<<<< HEAD
    assert params["prefer_mps"] == BOOL
    assert params["prefer_cpu"] == BOOL
=======
    assert isinstance(params["prefer_device"], Choice)
>>>>>>> 49dbe7bb
    assert params["verbose"] == BOOL
    assert params["help"] == BOOL<|MERGE_RESOLUTION|>--- conflicted
+++ resolved
@@ -24,12 +24,7 @@
         "no_save_results",
         "raise_error_on_invalid_model",
         "cache_dir",
-<<<<<<< HEAD
-        "prefer_mps",
-        "prefer_cpu",
-=======
         "prefer_device",
->>>>>>> 49dbe7bb
         "verbose",
         "help",
     }
@@ -46,11 +41,6 @@
     assert params["no_save_results"] == BOOL
     assert params["raise_error_on_invalid_model"] == BOOL
     assert params["cache_dir"] == STRING
-<<<<<<< HEAD
-    assert params["prefer_mps"] == BOOL
-    assert params["prefer_cpu"] == BOOL
-=======
     assert isinstance(params["prefer_device"], Choice)
->>>>>>> 49dbe7bb
     assert params["verbose"] == BOOL
     assert params["help"] == BOOL