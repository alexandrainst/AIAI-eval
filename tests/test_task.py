"""Unit tests for the `task` module."""

<<<<<<< HEAD
=======
from copy import deepcopy
from typing import Any

>>>>>>> 0d02cd8d
import numpy as np
import pytest
from datasets.arrow_dataset import Dataset
from datasets.metric import Metric
from transformers.tokenization_utils_base import PreTrainedTokenizerBase

from src.aiai_eval.task import Task


class TaskDummy(Task):
    """Subclass of Task with dummy values for the abstract methods.

    This class is used to test the methods of Task.
    """

    def _preprocess_data(self, dataset: Dataset, framework: str, **kwargs) -> Dataset:
        return Dataset.from_dict(dict(a=[1, 2, 3], b=[4, 5, 6]))

    def _load_data_collator(self, tokenizer: PreTrainedTokenizerBase):
        return None

    def _extract_spacy_predictions(self, tokens_processed: tuple) -> list:
        return list()

    def _get_spacy_predictions_and_labels(
        self, model: Any, dataset: Dataset, batch_size: int
    ) -> tuple:
        return list(), list()

    def _preprocess_data_spacy(self, dataset: Dataset) -> Dataset:
        return Dataset.from_dict(dict(a=[1, 2, 3], b=[4, 5, 6]))

    def _check_if_model_is_trained_for_task(self, model_predictions: list) -> bool:
        return True


@pytest.fixture(scope="session")
def task(evaluation_config, task_config):
    return TaskDummy(task_config=task_config, evaluation_config=evaluation_config)


class TestTaskAttributes:
    @pytest.fixture(scope="class")
    def metrics(self, task):
        yield task._metrics

    def test_metrics_is_dict(self, metrics):
        assert isinstance(metrics, dict)

    def test_metric_keys_are_metric_names(self, metrics, task_config):
        assert set(metrics.keys()) == {cfg.name for cfg in task_config.metrics}

    def test_metric_values_are_metrics(self, metrics):
        for metric in metrics.values():
            assert isinstance(metric, Metric)


def test_prepare_predictions_and_labels_output_is_trivial(task):
    predictions = np.array([1, 2, 3])
    dataset = Dataset.from_dict(dict(labels=[1, 2, 2]))
    prepared = task._prepare_predictions_and_labels(
        predictions=predictions,
        dataset=dataset,
        prepared_dataset=dataset,
    )
    np.testing.assert_equal(
        actual=prepared,
        desired=[(predictions, np.array(dataset["labels"]))],
    )


class TestLoadData:
    @pytest.fixture(scope="class")
    def loaded_data(self, task):
        yield task._load_data()

    def test_loaded_data_is_dataset(self, loaded_data):
        assert isinstance(loaded_data, Dataset)


class TestAbstractMethods:
    @pytest.fixture(scope="class")
    def abstract_metods(self):
        return Task.__abstractmethods__

    def test_preprocess_data_is_abstract(self, abstract_metods):
        assert "_preprocess_data" in abstract_metods

    def test_load_data_collator_is_abstract(self, abstract_metods):
        assert "_load_data_collator" in abstract_metods

    def test_get_spacy_predictions_and_labels_is_abstract(self, abstract_metods):
        assert "_get_spacy_predictions_and_labels" in abstract_metods

    def test_extract_spacy_predictions_is_abstract(self, abstract_metods):
        assert "_extract_spacy_predictions" in abstract_metods

    def test_preprocess_data_spacy_is_abstract(self, abstract_metods):
        assert "_preprocess_data_spacy" in abstract_metods

    def test_check_if_model_is_trained_for_task_is_abstract(self, abstract_metods):
        assert "_check_if_model_is_trained_for_task" in abstract_metods<|MERGE_RESOLUTION|>--- conflicted
+++ resolved
@@ -1,11 +1,5 @@
 """Unit tests for the `task` module."""
 
-<<<<<<< HEAD
-=======
-from copy import deepcopy
-from typing import Any
-
->>>>>>> 0d02cd8d
 import numpy as np
 import pytest
 from datasets.arrow_dataset import Dataset
@@ -31,7 +25,7 @@
         return list()
 
     def _get_spacy_predictions_and_labels(
-        self, model: Any, dataset: Dataset, batch_size: int
+        self, model, dataset: Dataset, batch_size: int
     ) -> tuple:
         return list(), list()
 
