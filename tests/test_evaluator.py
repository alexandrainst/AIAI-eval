--- conflicted
+++ resolved
@@ -8,16 +8,8 @@
 
 from aiai_eval.utils import Device
 from src.aiai_eval.evaluator import Evaluator
-<<<<<<< HEAD
-from src.aiai_eval.exceptions import (
-    InvalidArchitectureForTask,
-    ModelDoesNotExistOnHuggingFaceHub,
-)
-from src.aiai_eval.task_configs import OFFENSIVE, SENT
-=======
 from src.aiai_eval.exceptions import InvalidArchitectureForTask, ModelDoesNotExist
-from src.aiai_eval.task_configs import NER, SENT
->>>>>>> 0d02cd8d
+from src.aiai_eval.task_configs import NER, OFFENSIVE, SENT
 from src.aiai_eval.task_factory import TaskFactory
 
 
@@ -146,7 +138,6 @@
                 },
             ),
             (
-<<<<<<< HEAD
                 "DaNLP/da-electra-hatespeech-detection",
                 OFFENSIVE,
                 {
@@ -159,7 +150,10 @@
                         "macro_f1_se": 0.0,
                         "mcc": 0.0,
                         "mcc_se": 0.0,
-=======
+                    },
+                },
+            ),
+            (
                 "spacy/da_core_news_md",
                 NER,
                 {
@@ -188,7 +182,6 @@
                         "micro_f1_no_misc": 1.0,
                         "micro_f1_no_misc_se": 0.0,
                         "micro_f1_se": 0.11136363636363636,
->>>>>>> 0d02cd8d
                     },
                 },
             ),
@@ -196,12 +189,9 @@
         ids=[
             "sent_pin-senda",
             "sent_DaNLP-da-bert-tone-sentiment-polarity",
-<<<<<<< HEAD
             "offensive_DaNLP-da-electra-hatespeech-detection",
-=======
             "ner_spacy-da_core_news_md",
             "ner_DaNLP-da-bert-ner",
->>>>>>> 0d02cd8d
         ],
     )
     def test_evaluate_single(self, evaluator, model_id, task_config, expected_results):
