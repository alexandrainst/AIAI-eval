--- conflicted
+++ resolved
@@ -7,13 +7,8 @@
 
 from aiai_eval.utils import Device
 from src.aiai_eval.evaluator import Evaluator
-<<<<<<< HEAD
-from src.aiai_eval.exceptions import InvalidArchitectureForTask, ModelDoesNotExist
-from src.aiai_eval.task_configs import NER, OFFENSIVE, SENT
-=======
 from src.aiai_eval.exceptions import ModelDoesNotExist
-from src.aiai_eval.task_configs import NER, QA, SENT
->>>>>>> d9c32fc5
+from src.aiai_eval.task_configs import NER, OFFENSIVE, QA, SENT
 from src.aiai_eval.task_factory import TaskFactory
 
 
@@ -200,16 +195,6 @@
                     },
                 },
             ),
-<<<<<<< HEAD
-        ],
-        ids=[
-            "sent_pin-senda",
-            "sent_DaNLP-da-bert-tone-sentiment-polarity",
-            "offensive_DaNLP-da-electra-hatespeech-detection",
-            "ner_spacy-da_core_news_md",
-            "ner_DaNLP-da-bert-ner",
-=======
->>>>>>> d9c32fc5
         ],
     )
     def test_evaluate_single(self, evaluator, model_id, task_config, expected_results):
