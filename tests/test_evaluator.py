"""Unit tests for the `evaluator` module."""

<<<<<<< HEAD
import logging
=======
import os
>>>>>>> d9c32fc5
from collections import defaultdict

import pytest

from aiai_eval.utils import Device
from src.aiai_eval.evaluator import Evaluator
from src.aiai_eval.exceptions import ModelDoesNotExist
<<<<<<< HEAD
from src.aiai_eval.task_configs import NER, SENT
=======
from src.aiai_eval.task_configs import NER, QA, SENT
>>>>>>> d9c32fc5
from src.aiai_eval.task_factory import TaskFactory


@pytest.fixture(scope="module")
def evaluator():
    evaluator = Evaluator(
        progress_bar=True,
        save_results=False,
        raise_error_on_invalid_model=False,
        cache_dir=".aiai_cache",
        use_auth_token=os.environ["HUGGINGFACE_HUB_TOKEN"],
        track_carbon_emissions=False,
        country_iso_code="",
        prefer_device=Device.CPU,
        verbose=False,
    )
    evaluator.evaluation_config.testing = True
    yield evaluator


@pytest.fixture(scope="module")
def non_existing_model_id():
    yield "invalid-model-id"


@pytest.fixture(scope="module")
def existing_model_id():
    yield "bert-base-cased"


class TestPrepareModelIds:
    def test_prepare_model_ids_list(self, evaluator, existing_model_id):
        model_ids = evaluator._prepare_model_ids([existing_model_id, existing_model_id])
        assert model_ids == [existing_model_id, existing_model_id]

    def test_prepare_model_ids_str(self, evaluator, existing_model_id):
        model_ids = evaluator._prepare_model_ids(existing_model_id)
        assert model_ids == [existing_model_id]


class TestPrepareTaskConfig:
    def test_prepare_task_config_list_task(self, evaluator, task_config):
        prepared_task_config = evaluator._prepare_task_configs(
            [task_config.name, task_config.name]
        )
        assert prepared_task_config == [task_config, task_config]

    def test_prepare_task_config_str_task(self, evaluator, task_config):
        prepared_task_config = evaluator._prepare_task_configs(task_config.name)
        assert prepared_task_config == [task_config]


class TestEvaluator:
    def test_evaluator_is_object(self, evaluator):
        assert isinstance(evaluator, Evaluator)

    def test_evaluator_has_attributes_evaluation_config(self, evaluator):
        assert hasattr(evaluator, "evaluation_config")

    def test_evaluator_has_attributes_evaluation_results(self, evaluator):
        assert hasattr(evaluator, "evaluation_results")

    def test_evaluator_has_attributes_evaluation_task_factory(self, evaluator):
        assert hasattr(evaluator, "task_factory")

    def test_evaluator_has_results(self, evaluator):
        assert evaluator.evaluation_results is not None

    def test_evaluator_has_config(self, evaluator):
        assert evaluator.evaluation_config is not None

    def test_evaluator_has_task_factory(self, evaluator):
        assert isinstance(evaluator.task_factory, TaskFactory)


class TestEvaluateSingle:
    def test_evaluate_single_raise_exception_model_not_found(
        self, evaluator, non_existing_model_id, task_config
    ):
        with pytest.raises(ModelDoesNotExist):
            evaluator._evaluate_single(
                task_config=task_config, model_id=non_existing_model_id
            )

<<<<<<< HEAD
    def test_evaluate_single_raise_warning_invalid_task(
        self, evaluator, existing_model_id, task_config, caplog
    ):
        with caplog.at_level(logging.INFO):
            evaluator._evaluate_single(
                task_config=task_config, model_id=existing_model_id
            )
        assert (
            f"Skipping evaluation of {existing_model_id} on {task_config.pretty_name} "
            "as the architecture is not supported by the task."
        ) in caplog.text

=======
>>>>>>> d9c32fc5
    @pytest.mark.parametrize(
        argnames="model_id, task_config, expected_results",
        argvalues=[
            (
                "pin/senda",
                SENT,
                {
                    "raw": [
                        {"macro_f1": 1.0, "mcc": 1.0},
                        {"macro_f1": 1.0, "mcc": 1.0},
                    ],
                    "total": {
                        "macro_f1": 1.0,
                        "macro_f1_se": 0.0,
                        "mcc": 1.0,
                        "mcc_se": 0.0,
                    },
                },
            ),
            (
                "DaNLP/da-bert-tone-sentiment-polarity",
                SENT,
                {
                    "raw": [
                        {"macro_f1": 1.0, "mcc": 1.0},
                        {"macro_f1": 1.0, "mcc": 1.0},
                    ],
                    "total": {
                        "macro_f1": 1.0,
                        "macro_f1_se": 0.0,
                        "mcc": 1.0,
                        "mcc_se": 0.0,
                    },
                },
            ),
            (
                "spacy/da_core_news_md",
                NER,
                {
                    "raw": [
                        {"micro_f1": 0.8, "micro_f1_no_misc": 1.0},
                        {"micro_f1": 0.923076923076923, "micro_f1_no_misc": 1.0},
                    ],
                    "total": {
                        "micro_f1": 0.8615384615384616,
                        "micro_f1_no_misc": 1.0,
                        "micro_f1_no_misc_se": 0.0,
                        "micro_f1_se": 0.12061538461538451,
                    },
                },
            ),
            (
                "Maltehb/aelaectra-danish-electra-small-cased-ner-dane",
                NER,
                {
                    "raw": [
                        {"micro_f1": 0.0, "micro_f1_no_misc": 0.0},
                        {
                            "micro_f1": 0.4444444444444445,
                            "micro_f1_no_misc": 0.6666666666666666,
                        },
                    ],
                    "total": {
                        "micro_f1": 0.22222222222222224,
                        "micro_f1_se": 0.4355555555555556,
                        "micro_f1_no_misc": 0.3333333333333333,
                        "micro_f1_no_misc_se": 0.6533333333333333,
                    },
                },
            ),
            (
                "deepset/minilm-uncased-squad2",
                QA,
                {
                    "raw": [
                        {"exact_match": 100.0, "qa_f1": 100.0},
                        {"exact_match": 50.0, "qa_f1": 50.0},
                    ],
                    "total": {
                        "exact_match": 75.0,
                        "exact_match_se": 49.0,
                        "qa_f1": 75.0,
                        "qa_f1_se": 49.0,
                    },
                },
            ),
        ],
    )
    def test_evaluate_single(self, evaluator, model_id, task_config, expected_results):
        evaluator._evaluate_single(task_config=task_config, model_id=model_id)
        results = evaluator.evaluation_results[task_config.name][model_id]
        assert expected_results == results


class TestEvaluate:
    @pytest.fixture(scope="class")
    def tasks_models(self):
        yield [
            (SENT, "pin/senda", "DaNLP/da-bert-tone-sentiment-polarity"),
            (NER, "DaNLP/da-bert-ner", "saattrupdan/nbailab-base-ner-scandi"),
        ]

    @pytest.mark.parametrize(
        argnames="task_config, model_ids",
        argvalues=[
            (SENT, ["pin/senda", "DaNLP/da-bert-tone-sentiment-polarity"]),
            (NER, ["DaNLP/da-bert-ner", "saattrupdan/nbailab-base-ner-scandi"]),
        ],
        ids=["sent", "ner"],
    )
    def test_evaluate_is_identical_to_evaluate_single(
        self, evaluator, task_config, model_ids
    ):

        # Get results from evaluate
<<<<<<< HEAD
        evaluator.evaluate(
            model_id=["pin/senda", "DaNLP/da-bert-ner"],
            task=["sent", "ner"],
        )
        pin_results = evaluator.evaluation_results["sent"]["pin/senda"]
        danlp_results = evaluator.evaluation_results["ner"]["DaNLP/da-bert-ner"]
=======
        evaluator.evaluate(model_id=model_ids, task=task_config.name)
        results1 = evaluator.evaluation_results[task_config.name][model_ids[0]]
        results2 = evaluator.evaluation_results[task_config.name][model_ids[1]]
>>>>>>> d9c32fc5

        # Reset evaluation results
        evaluator.evaluation_results = defaultdict(dict)

        # Get results from evaluate_single
<<<<<<< HEAD
        evaluator._evaluate_single(task_config=SENT, model_id="pin/senda")
        evaluator._evaluate_single(task_config=NER, model_id="DaNLP/da-bert-ner")
        pin_results_single = evaluator.evaluation_results["sent"]["pin/senda"]
        danlp_results_single = evaluator.evaluation_results["ner"]["DaNLP/da-bert-ner"]
=======
        evaluator._evaluate_single(task_config=task_config, model_id=model_ids[0])
        evaluator._evaluate_single(task_config=task_config, model_id=model_ids[1])
        results1_single = evaluator.evaluation_results[task_config.name][model_ids[0]]
        results2_single = evaluator.evaluation_results[task_config.name][model_ids[1]]
>>>>>>> d9c32fc5

        # Check that the results are the same
        assert results1 == results1_single
        assert results2 == results2_single<|MERGE_RESOLUTION|>--- conflicted
+++ resolved
@@ -1,10 +1,7 @@
 """Unit tests for the `evaluator` module."""
 
-<<<<<<< HEAD
 import logging
-=======
 import os
->>>>>>> d9c32fc5
 from collections import defaultdict
 
 import pytest
@@ -12,11 +9,7 @@
 from aiai_eval.utils import Device
 from src.aiai_eval.evaluator import Evaluator
 from src.aiai_eval.exceptions import ModelDoesNotExist
-<<<<<<< HEAD
-from src.aiai_eval.task_configs import NER, SENT
-=======
 from src.aiai_eval.task_configs import NER, QA, SENT
->>>>>>> d9c32fc5
 from src.aiai_eval.task_factory import TaskFactory
 
 
@@ -101,7 +94,6 @@
                 task_config=task_config, model_id=non_existing_model_id
             )
 
-<<<<<<< HEAD
     def test_evaluate_single_raise_warning_invalid_task(
         self, evaluator, existing_model_id, task_config, caplog
     ):
@@ -114,8 +106,6 @@
             "as the architecture is not supported by the task."
         ) in caplog.text
 
-=======
->>>>>>> d9c32fc5
     @pytest.mark.parametrize(
         argnames="model_id, task_config, expected_results",
         argvalues=[
@@ -231,34 +221,18 @@
     ):
 
         # Get results from evaluate
-<<<<<<< HEAD
-        evaluator.evaluate(
-            model_id=["pin/senda", "DaNLP/da-bert-ner"],
-            task=["sent", "ner"],
-        )
-        pin_results = evaluator.evaluation_results["sent"]["pin/senda"]
-        danlp_results = evaluator.evaluation_results["ner"]["DaNLP/da-bert-ner"]
-=======
         evaluator.evaluate(model_id=model_ids, task=task_config.name)
         results1 = evaluator.evaluation_results[task_config.name][model_ids[0]]
         results2 = evaluator.evaluation_results[task_config.name][model_ids[1]]
->>>>>>> d9c32fc5
 
         # Reset evaluation results
         evaluator.evaluation_results = defaultdict(dict)
 
         # Get results from evaluate_single
-<<<<<<< HEAD
-        evaluator._evaluate_single(task_config=SENT, model_id="pin/senda")
-        evaluator._evaluate_single(task_config=NER, model_id="DaNLP/da-bert-ner")
-        pin_results_single = evaluator.evaluation_results["sent"]["pin/senda"]
-        danlp_results_single = evaluator.evaluation_results["ner"]["DaNLP/da-bert-ner"]
-=======
         evaluator._evaluate_single(task_config=task_config, model_id=model_ids[0])
         evaluator._evaluate_single(task_config=task_config, model_id=model_ids[1])
         results1_single = evaluator.evaluation_results[task_config.name][model_ids[0]]
         results2_single = evaluator.evaluation_results[task_config.name][model_ids[1]]
->>>>>>> d9c32fc5
 
         # Check that the results are the same
         assert results1 == results1_single
