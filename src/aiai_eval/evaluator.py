--- conflicted
+++ resolved
@@ -42,17 +42,10 @@
             available. Only relevant if `track_carbon_emissions` is set to True.
             Defaults to the empty string. A list of all such codes are available here:
             https://en.wikipedia.org/wiki/List_of_ISO_3166_country_codes
-<<<<<<< HEAD
-        prefer_mps (bool, optional):
-            Whether to prefer MPS GPUs when available. Defaults to False.
-        prefer_cpu (bool, optional):
-            Whether to prefer CPU. Defaults to False.
-=======
         prefer_device (Device, optional):
             The device to prefer when evaluating the model. If the device is not
             available then another device will be used. Can be "cuda", "mps" and "cpu".
             Defaults to "cuda".
->>>>>>> 49dbe7bb
         verbose (bool, optional):
             Whether to output additional output. Defaults to False.
 
@@ -74,12 +67,7 @@
         use_auth_token: Union[bool, str] = False,
         track_carbon_emissions: bool = False,
         country_iso_code: str = "",
-<<<<<<< HEAD
-        prefer_mps: bool = False,
-        prefer_cpu: bool = False,
-=======
         prefer_device: Device = Device.CUDA,
->>>>>>> 49dbe7bb
         verbose: bool = False,
     ):
         # Build evaluation configuration
@@ -92,12 +80,7 @@
             verbose=verbose,
             track_carbon_emissions=track_carbon_emissions,
             country_iso_code=country_iso_code,
-<<<<<<< HEAD
-            prefer_mps=prefer_mps,
-            prefer_cpu=prefer_cpu,
-=======
             prefer_device=prefer_device,
->>>>>>> 49dbe7bb
         )
 
         # Initialise variable storing model lists, so we only have to fetch it once
