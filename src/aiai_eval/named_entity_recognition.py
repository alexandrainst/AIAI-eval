"""Class for the named entity recognition task."""

from copy import deepcopy
from functools import partial
<<<<<<< HEAD
from typing import List, Sequence, Tuple

import numpy as np
from datasets.arrow_dataset import Dataset
from transformers.data.data_collator import DataCollatorForTokenClassification
from transformers.tokenization_utils_base import BatchEncoding, PreTrainedTokenizerBase
=======
from typing import Any, List, Optional, Sequence, Tuple, Type

import numpy as np
import torch
from datasets import Dataset
from tqdm import tqdm
from transformers import DataCollatorForTokenClassification, PreTrainedTokenizerBase
>>>>>>> 0d02cd8d

from .exceptions import InvalidTokenizer, MissingLabel
from .task import Task
from .utils import numpy_array_dtype_int_or_float


def tokenize_and_align_labels(
    examples: dict,
    tokenizer: PreTrainedTokenizerBase,
    model_label2id: dict,
    dataset_id2label: list,
    label_column_name: str,
) -> BatchEncoding:
    """Tokenise all texts and align the labels with them.

    Args:
        examples (dict):
            The examples to be tokenised.
        tokenizer (Hugging Face tokenizer):
            A pretrained tokenizer.
        model_label2id (dict):
            A dictionary that converts NER tags to IDs.
        dataset_id2label (list):
            A list that maps IDs to NER tags.
        label_column_name (str):
            The name of the label column.

    Returns:
        BatchEncoding:
            The tokenized data as well as labels.
    """

    tokenized_inputs = tokenizer(
        examples["tokens"],
        is_split_into_words=True,
        truncation=True,
        padding=True,
    )
    all_labels: List[List[int]] = []
    for i, ner_tags in enumerate(examples[label_column_name]):
        labels = [dataset_id2label[ner_tag] for ner_tag in ner_tags]
        try:
            word_ids = tokenized_inputs.word_ids(batch_index=i)

        # This happens if the tokenizer is not of the fast variant, in which case
        # the `word_ids` method is not available, so we have to extract this
        # manually. It's slower, but it works, and it should only occur rarely,
        # when the Hugging Face team has not implemented a fast variant of the
        # tokenizer yet.
        except ValueError:

            # Get the list of words in the document
            words = examples["tokens"][i]

            # Get the list of token IDs in the document
            tok_ids = tokenized_inputs.input_ids[i]

            # Decode the token IDs
            tokens = tokenizer.convert_ids_to_tokens(tok_ids)

            # Remove prefixes from the tokens
            prefixes_to_remove = ["▁", "##"]
            for tok_idx, tok in enumerate(tokens):
                for prefix in prefixes_to_remove:
                    tok = tok.lstrip(prefix)
                tokens[tok_idx] = tok

            # Replace special tokens with `None`
            sp_toks = tokenizer.special_tokens_map.values()
            tokens = [None if tok in sp_toks else tok for tok in tokens]

            # Get the alignment between the words and the tokens, on a character
            # level
            word_idxs = [
                word_idx for word_idx, word in enumerate(words) for _ in str(word)
            ]
            token_idxs = [
                tok_idx
                for tok_idx, tok in enumerate(tokens)
                for _ in str(tok)
                if tok is not None
            ]
            alignment = list(zip(word_idxs, token_idxs))

            # Raise error if there are not as many characters in the words as in
            # the tokens. This can be due to the use of a different prefix.
            if len(word_idxs) != len(token_idxs):
                tokenizer_type = type(tokenizer).__name__
                raise InvalidTokenizer(
                    tokenizer_type=tokenizer_type,
                    message=(
                        "The tokens could not be aligned with the words during "
                        "manual word-token alignment. It seems that the tokenizer "
                        "is neither of the fast variant nor of a SentencePiece/"
                        "WordPiece variant. The tokenizer type is "
                        f"{tokenizer_type}."
                    ),
                )

            # Get the aligned word IDs
            word_ids = list()
            for tok_idx, tok in enumerate(tokens):
                if tok is None or tok == "":
                    word_ids.append(None)
                else:
                    word_idx = [
                        word_idx
                        for word_idx, token_idx in alignment
                        if token_idx == tok_idx
                    ][0]
                    word_ids.append(word_idx)

        previous_word_idx = None
        label_ids: List[int] = []
        for word_idx in word_ids:

            # Special tokens have a word id that is None. We set the label to -100
            # so they are automatically ignored in the loss function
            if word_idx is None:
                label_ids.append(-100)

            # We set the label for the first token of each word
            elif word_idx != previous_word_idx:
                label = labels[word_idx]
                try:
                    label_id = model_label2id[label.upper()]
                except KeyError:
                    raise MissingLabel(label=label, label2id=model_label2id)
                label_ids.append(label_id)

            # For the other tokens in a word, we set the label to -100
            else:
                label_ids.append(-100)

            previous_word_idx = word_idx

        all_labels.append(label_ids)
    tokenized_inputs["labels"] = all_labels
    return tokenized_inputs


class NamedEntityRecognition(Task):
    """Named entity recognition task.

    Args:
        task_config (TaskConfig):
            The configuration of the task.
        evaluation_config (EvaluationConfig):
            The configuration of the evaluation.

    Attributes:
        task_config (TaskConfig):
            The configuration of the task.
        evaluation_config (EvaluationConfig):
            The configuration of the evaluation.
    """

<<<<<<< HEAD
    def _preprocess_data(self, dataset: Dataset, framework: str, **kwargs) -> Dataset:

        if framework == "spacy":
            raise InvalidEvaluation(
                "Evaluation of named entity recognition for SpaCy models is not yet "
                "implemented."
            )

=======
    def _preprocess_data_transformer(
        self, dataset: Dataset, framework: str, **kwargs
    ) -> Dataset:
        """Preprocess a dataset by tokenizing and aligning the labels.

        For use by a transformer model.

        Args:
            dataset (Hugging Face dataset):
                The dataset to preprocess.
            framework (str):
                Specification of which framework the model is created in.
            kwargs:
                Extra keyword arguments containing objects used in preprocessing the
                dataset.

        Returns:
            Hugging Face dataset:
                The preprocessed dataset.
        """
>>>>>>> 0d02cd8d
        # We are now assuming we are using pytorch
        map_fn = partial(
            tokenize_and_align_labels,
            tokenizer=kwargs["tokenizer"],
            model_label2id=kwargs["model_config"].label2id,
            dataset_id2label=self.task_config.id2label,
            label_column_name=self.task_config.label_column_name,
        )
        tokenised_dataset = dataset.map(
<<<<<<< HEAD
            map_fn,
            batched=True,
            remove_columns=dataset.column_names,
=======
            map_fn, batched=True, load_from_cache_file=False
        )

        # Remove unused columns
        return tokenised_dataset.remove_columns(
            [
                self.task_config.feature_column_name,
                "tokens",
                "lemmas",
                "sent_id",
                "tok_ids",
                "pos_tags",
                "morph_tags",
                "dep_ids",
                "dep_labels",
                "ner_tags",
            ]
        )

    def _preprocess_data_spacy(self, dataset: Dataset) -> Dataset:
        """Preprocess the given Huggingface dataset for use by a SpaCy model.

        Args:
            dataset (Dataset): The dataset to preprocess.

        Returns:
            Dataset:
                The preprocessed dataset.
        """
        # Add a labels column to the dataset
        def create_label_col(example):
            example["labels"] = [
                self.task_config.id2label[x] for x in example["labels"]
            ]
            return example

        dataset = dataset.add_column("labels", dataset["ner_tags"])
        return dataset.map(create_label_col)

    def _get_spacy_predictions_and_labels(
        self, model: Any, dataset: Dataset, batch_size: int
    ) -> tuple:
        """Get predictions from SpaCy model on dataset.

        Args:
            model (SpaCy model):
                The model.
            dataset (Hugging Face dataset):
                The dataset.
            batch_size (int):
                The batch size to use.

        Returns:
            A pair of arrays:
                The first array contains the probability predictions and the second
                array contains the true labels.
        """
        # Initialise progress bar
        if self.evaluation_config.progress_bar:
            itr = tqdm(
                dataset[self.task_config.feature_column_name],
                desc="Evaluating model",
                leave=False,
            )
        else:
            itr = dataset[self.task_config.feature_column_name]

        processed = model.pipe(itr, batch_size=batch_size)
        map_fn = self._extract_spacy_predictions
        predictions = map(map_fn, zip(dataset["tokens"], processed))

        return list(predictions), dataset["labels"]

    def _extract_spacy_predictions(self, tokens_processed: tuple) -> list:
        """Helper function that extracts the predictions from a SpaCy model.

        Aside from extracting the predictions from the model, it also aligns the
        predictions with the gold tokens, in case the SpaCy tokeniser tokenises the
        text different from those.

        Args:
            tokens_processed (tuple):
                A pair of the labels, being a list of strings, and the SpaCy processed
                document, being a Spacy `Doc` instance.

        Returns:
            list:
                A list of predictions for each token, of the same length as the gold
                tokens (first entry of `tokens_processed`).
        """
        tokens, processed = tokens_processed

        # Get the token labels
        token_labels = self._get_spacy_token_labels(processed)

        # Get the alignment between the SpaCy model's tokens and the gold tokens
        token_idxs = [tok_idx for tok_idx, tok in enumerate(tokens) for _ in str(tok)]
        pred_token_idxs = [
            tok_idx for tok_idx, tok in enumerate(processed) for _ in str(tok)
        ]
        alignment = list(zip(token_idxs, pred_token_idxs))

        # Get the aligned predictions
        predictions = list()
        for tok_idx, _ in enumerate(tokens):
            aligned_pred_token = [
                pred_token_idx
                for token_idx, pred_token_idx in alignment
                if token_idx == tok_idx
            ][0]
            predictions.append(token_labels[aligned_pred_token])

        return predictions

    def _get_spacy_token_labels(self, processed) -> Sequence[str]:
        """Get predictions from SpaCy model on dataset.

        Args:
            model (SpaCy model):
                The model.
            dataset (Hugging Face dataset):
                The dataset.

        Returns:
            A list of strings:
                The predicted NER labels.
        """

        def get_ent(token) -> str:
            """Helper function that extracts the entity from a SpaCy token.

            Args:
                token (spaCy Token):
                    The inputted token from spaCy.

            Returns:
                str:
                    The entity of the token.
            """

            # Deal with the O tag separately, as it is the only tag not of the form
            # B-tag or I-tag
            if token.ent_iob_ == "O":
                return "O"

            # In general return a tag of the form B-tag or I-tag
            else:
                # Extract tag from spaCy token
                ent = f"{token.ent_iob_}-{token.ent_type_}"

                # Convert the tag to the its canonical synonym
                alt_idx = self.task_config.label2id[f"{token.ent_iob_}-MISC".upper()]
                return self.task_config.id2label[
                    self.task_config.label2id.get(ent, alt_idx)
                ]

        return [get_ent(token) for token in processed]

    def _tokenize_and_align_labels(
        self, examples: dict, tokenizer, label2id: dict
    ) -> dict:
        """Tokenise all texts and align the labels with them.

        Args:
            examples (dict):
                The examples to be tokenised.
            tokenizer (Hugging Face tokenizer):
                A pretrained tokenizer.
            label2id (dict):
                A dictionary that converts NER tags to IDs.

        Returns:
            dict:
                A dictionary containing the tokenized data as well as labels.
        """

        tokenized_inputs = tokenizer(
            examples["tokens"],
            is_split_into_words=True,
            truncation=True,
            padding=True,
>>>>>>> 0d02cd8d
        )

        return tokenised_dataset

    def _load_data_collator(
        self, tokenizer: PreTrainedTokenizerBase
    ) -> DataCollatorForTokenClassification:

        return DataCollatorForTokenClassification(tokenizer, label_pad_token_id=-100)

    def _prepare_predictions_and_labels(
        self,
<<<<<<< HEAD
        predictions: Sequence,
        dataset: Dataset,
        prepared_dataset: Dataset,
        **kwargs,
    ) -> List[Tuple[list, list]]:

        # Extract the `model_id2label` mapping
        model_id2label = kwargs["model_id2label"]

        # Extract the labels from the dataset
        labels = prepared_dataset["labels"]

        # Collapse the logits into single predictions for every sample
        if any(
            np.asarray(pred).dtype == dtype
            for dtype in {np.float16, np.float32, np.float64}
            for pred in predictions
        ):
            predictions = np.argmax(predictions, axis=-1)

        # Remove ignored index from predictions and labels
        if model_id2label is not None:
            predictions = [
                [
                    model_id2label[pred_id]
                    for pred_id, lbl_id in zip(pred, label)
                    if lbl_id != -100
                ]
                for pred, label in zip(predictions, labels)
            ]
            labels = [
                [model_id2label[lbl_id] for lbl_id in label if lbl_id != -100]
                for label in labels
            ]

        # Replace predicted tag with either MISC or O tags if they are not part of the
        # dataset. We use the `id2label` from the dataset here, as opposed to the above
        # `model_id2label`, since we want to replace all the tags which do not appear
        # in the *dataset labels* with either MISC or O tags.
        dataset_labels_without_misc = set(self.task_config.id2label).difference(
            {"B-MISC", "I-MISC"}
        )
        for i, prediction_list in enumerate(predictions):
            for j, ner_tag in enumerate(prediction_list):
                if ner_tag not in dataset_labels_without_misc:
                    if ner_tag[:2] == "B-":
                        predictions[i][j] = "B-MISC"
                    elif ner_tag[:2] == "I-":
                        predictions[i][j] = "I-MISC"
                    else:
                        predictions[i][j] = "O"
=======
        predictions_np: np.ndarray,
        labels_np: np.ndarray,
        id2label: Optional[list] = None,
    ) -> List[Tuple[np.ndarray, np.ndarray]]:
        """Prepare predictions and labels for output.

        Args:
            predictions_np (NumPy array):
                The predictions of the model.
            labels_np (NumPy array):
                The ground truth labels.
            id2label (list or None, optional):
                Conversion of indices to labels. Defaults to None.

        Returns:
            list of pairs of NumPy arrays:
                The prepared predictions and labels. Each list entry is a pair of NumPy
                arrays associated with each metric, with the first array being the
                predictions and the second array being the labels. If the list only
                contains one element and multiple metrics are present, then the same
                predictions and labels will be used for all the metrics.
        """

        # In case we have received predictions and labels which are already converted
        # from ids to label tags, we do not need to convert them again.
        # This is the case when the model is a spacy model.
        if numpy_array_dtype_int_or_float(
            predictions_np
        ) and numpy_array_dtype_int_or_float(labels_np):

            if id2label is not None:
                # Remove ignored index (special tokens)
                predictions = [
                    [
                        id2label[pred_id]
                        for pred_id, lbl_id in zip(pred, label)
                        if lbl_id != -100
                    ]
                    for pred, label in zip(predictions_np, labels_np)
                ]
                labels = [
                    [
                        id2label[lbl_id]
                        for _, lbl_id in zip(pred, label)
                        if lbl_id != -100
                    ]
                    for pred, label in zip(predictions_np, labels_np)
                ]

            # Replace predicted tag with either MISC or O tags if they are not part of the
            # dataset
            id2label_without_misc = set(self.task_config.id2label).difference(
                {"B-MISC", "I-MISC"}
            )
            for i, prediction_list in enumerate(predictions):
                for j, ner_tag in enumerate(prediction_list):
                    if ner_tag not in id2label_without_misc:
                        if id2label[ner_tag][:2] == "B-":  # type: ignore
                            predictions[i][j] = "B-MISC"
                        elif id2label[ner_tag][:2] == "I-":  # type: ignore
                            predictions[i][j] = "I-MISC"
                        else:
                            predictions[i][j] = "O"
        else:
            predictions = predictions_np.tolist()
            labels = labels_np.tolist()
>>>>>>> 0d02cd8d

        # Remove MISC labels from predictions
        predictions_no_misc = deepcopy(predictions)
        for i, prediction_list in enumerate(predictions_no_misc):
            for j, ner_tag in enumerate(prediction_list):
                if ner_tag[-4:] == "MISC":
                    predictions_no_misc[i][j] = "O"

        # Remove MISC labels from labels
        labels_no_misc = deepcopy(labels)
        for i, label_list in enumerate(labels_no_misc):
            for j, ner_tag in enumerate(label_list):
                if ner_tag[-4:] == "MISC":
                    labels_no_misc[i][j] = "O"

<<<<<<< HEAD
        return [
            (list(predictions), labels),
            (list(predictions_no_misc), labels_no_misc),
        ]
=======
        return [(predictions, labels), (predictions_no_misc, labels_no_misc)]

    def _preprocess_data_pytorch(self, dataset: Dataset, **kwargs) -> list:
        """Preprocess a dataset by tokenizing and aligning the labels.

        For use by a PyTorch model.

        Args:
            dataset (Hugging Face dataset):
                The dataset to preprocess.
            kwargs:
                Extra keyword arguments containing objects used in preprocessing the
                dataset.

        Returns:
            list of lists:
                Every list element represents the tokenised data for the corresponding
                example.
        """
        full_preprocessed = self._preprocess_data_transformer(
            dataset=dataset, framework="pytorch", **kwargs
        )
        return full_preprocessed["input_ids"]

    def _check_if_model_is_trained_for_task(self, model_predictions: list) -> bool:
        """Check if the model is trained for the task.

        Args:
            model_predictions (list):
                The predictions of the model.

        Returns:
            bool:
                True if the model is trained for the task, False otherwise.
        """
        sample_preds = model_predictions[0]

        # Check if output comes from a pytorch or spacy model.
        if isinstance(sample_preds, torch.Tensor):
            try:
                if (
                    isinstance(sample_preds[0], torch.Tensor)
                    and len(sample_preds[0]) > 0
                    and isinstance(sample_preds[0][0].item(), float)
                ):
                    return True
                else:
                    return False
            except TypeError:
                # This happens if the output is a torch.Tensor with no length, i.e. the
                # model output fits sequence classification and not token classification.
                return False
        else:
            return isinstance(sample_preds, list) and isinstance(sample_preds[0], str)
>>>>>>> 0d02cd8d
<|MERGE_RESOLUTION|>--- conflicted
+++ resolved
@@ -2,26 +2,17 @@
 
 from copy import deepcopy
 from functools import partial
-<<<<<<< HEAD
 from typing import List, Sequence, Tuple
 
 import numpy as np
+import torch
 from datasets.arrow_dataset import Dataset
+from tqdm import tqdm
 from transformers.data.data_collator import DataCollatorForTokenClassification
 from transformers.tokenization_utils_base import BatchEncoding, PreTrainedTokenizerBase
-=======
-from typing import Any, List, Optional, Sequence, Tuple, Type
-
-import numpy as np
-import torch
-from datasets import Dataset
-from tqdm import tqdm
-from transformers import DataCollatorForTokenClassification, PreTrainedTokenizerBase
->>>>>>> 0d02cd8d
-
-from .exceptions import InvalidTokenizer, MissingLabel
+
+from .exceptions import InvalidEvaluation, InvalidTokenizer, MissingLabel
 from .task import Task
-from .utils import numpy_array_dtype_int_or_float
 
 
 def tokenize_and_align_labels(
@@ -175,7 +166,6 @@
             The configuration of the evaluation.
     """
 
-<<<<<<< HEAD
     def _preprocess_data(self, dataset: Dataset, framework: str, **kwargs) -> Dataset:
 
         if framework == "spacy":
@@ -184,28 +174,6 @@
                 "implemented."
             )
 
-=======
-    def _preprocess_data_transformer(
-        self, dataset: Dataset, framework: str, **kwargs
-    ) -> Dataset:
-        """Preprocess a dataset by tokenizing and aligning the labels.
-
-        For use by a transformer model.
-
-        Args:
-            dataset (Hugging Face dataset):
-                The dataset to preprocess.
-            framework (str):
-                Specification of which framework the model is created in.
-            kwargs:
-                Extra keyword arguments containing objects used in preprocessing the
-                dataset.
-
-        Returns:
-            Hugging Face dataset:
-                The preprocessed dataset.
-        """
->>>>>>> 0d02cd8d
         # We are now assuming we are using pytorch
         map_fn = partial(
             tokenize_and_align_labels,
@@ -215,29 +183,12 @@
             label_column_name=self.task_config.label_column_name,
         )
         tokenised_dataset = dataset.map(
-<<<<<<< HEAD
             map_fn,
             batched=True,
             remove_columns=dataset.column_names,
-=======
-            map_fn, batched=True, load_from_cache_file=False
         )
 
-        # Remove unused columns
-        return tokenised_dataset.remove_columns(
-            [
-                self.task_config.feature_column_name,
-                "tokens",
-                "lemmas",
-                "sent_id",
-                "tok_ids",
-                "pos_tags",
-                "morph_tags",
-                "dep_ids",
-                "dep_labels",
-                "ner_tags",
-            ]
-        )
+        return tokenised_dataset
 
     def _preprocess_data_spacy(self, dataset: Dataset) -> Dataset:
         """Preprocess the given Huggingface dataset for use by a SpaCy model.
@@ -260,7 +211,7 @@
         return dataset.map(create_label_col)
 
     def _get_spacy_predictions_and_labels(
-        self, model: Any, dataset: Dataset, batch_size: int
+        self, model, dataset: Dataset, batch_size: int
     ) -> tuple:
         """Get predictions from SpaCy model on dataset.
 
@@ -280,12 +231,12 @@
         # Initialise progress bar
         if self.evaluation_config.progress_bar:
             itr = tqdm(
-                dataset[self.task_config.feature_column_name],
+                dataset[self.task_config.feature_column_names[0]],
                 desc="Evaluating model",
                 leave=False,
             )
         else:
-            itr = dataset[self.task_config.feature_column_name]
+            itr = dataset[self.task_config.feature_column_names[0]]
 
         processed = model.pipe(itr, batch_size=batch_size)
         map_fn = self._extract_spacy_predictions
@@ -378,34 +329,6 @@
 
         return [get_ent(token) for token in processed]
 
-    def _tokenize_and_align_labels(
-        self, examples: dict, tokenizer, label2id: dict
-    ) -> dict:
-        """Tokenise all texts and align the labels with them.
-
-        Args:
-            examples (dict):
-                The examples to be tokenised.
-            tokenizer (Hugging Face tokenizer):
-                A pretrained tokenizer.
-            label2id (dict):
-                A dictionary that converts NER tags to IDs.
-
-        Returns:
-            dict:
-                A dictionary containing the tokenized data as well as labels.
-        """
-
-        tokenized_inputs = tokenizer(
-            examples["tokens"],
-            is_split_into_words=True,
-            truncation=True,
-            padding=True,
->>>>>>> 0d02cd8d
-        )
-
-        return tokenised_dataset
-
     def _load_data_collator(
         self, tokenizer: PreTrainedTokenizerBase
     ) -> DataCollatorForTokenClassification:
@@ -414,7 +337,6 @@
 
     def _prepare_predictions_and_labels(
         self,
-<<<<<<< HEAD
         predictions: Sequence,
         dataset: Dataset,
         prepared_dataset: Dataset,
@@ -466,74 +388,6 @@
                         predictions[i][j] = "I-MISC"
                     else:
                         predictions[i][j] = "O"
-=======
-        predictions_np: np.ndarray,
-        labels_np: np.ndarray,
-        id2label: Optional[list] = None,
-    ) -> List[Tuple[np.ndarray, np.ndarray]]:
-        """Prepare predictions and labels for output.
-
-        Args:
-            predictions_np (NumPy array):
-                The predictions of the model.
-            labels_np (NumPy array):
-                The ground truth labels.
-            id2label (list or None, optional):
-                Conversion of indices to labels. Defaults to None.
-
-        Returns:
-            list of pairs of NumPy arrays:
-                The prepared predictions and labels. Each list entry is a pair of NumPy
-                arrays associated with each metric, with the first array being the
-                predictions and the second array being the labels. If the list only
-                contains one element and multiple metrics are present, then the same
-                predictions and labels will be used for all the metrics.
-        """
-
-        # In case we have received predictions and labels which are already converted
-        # from ids to label tags, we do not need to convert them again.
-        # This is the case when the model is a spacy model.
-        if numpy_array_dtype_int_or_float(
-            predictions_np
-        ) and numpy_array_dtype_int_or_float(labels_np):
-
-            if id2label is not None:
-                # Remove ignored index (special tokens)
-                predictions = [
-                    [
-                        id2label[pred_id]
-                        for pred_id, lbl_id in zip(pred, label)
-                        if lbl_id != -100
-                    ]
-                    for pred, label in zip(predictions_np, labels_np)
-                ]
-                labels = [
-                    [
-                        id2label[lbl_id]
-                        for _, lbl_id in zip(pred, label)
-                        if lbl_id != -100
-                    ]
-                    for pred, label in zip(predictions_np, labels_np)
-                ]
-
-            # Replace predicted tag with either MISC or O tags if they are not part of the
-            # dataset
-            id2label_without_misc = set(self.task_config.id2label).difference(
-                {"B-MISC", "I-MISC"}
-            )
-            for i, prediction_list in enumerate(predictions):
-                for j, ner_tag in enumerate(prediction_list):
-                    if ner_tag not in id2label_without_misc:
-                        if id2label[ner_tag][:2] == "B-":  # type: ignore
-                            predictions[i][j] = "B-MISC"
-                        elif id2label[ner_tag][:2] == "I-":  # type: ignore
-                            predictions[i][j] = "I-MISC"
-                        else:
-                            predictions[i][j] = "O"
-        else:
-            predictions = predictions_np.tolist()
-            labels = labels_np.tolist()
->>>>>>> 0d02cd8d
 
         # Remove MISC labels from predictions
         predictions_no_misc = deepcopy(predictions)
@@ -549,35 +403,10 @@
                 if ner_tag[-4:] == "MISC":
                     labels_no_misc[i][j] = "O"
 
-<<<<<<< HEAD
         return [
             (list(predictions), labels),
             (list(predictions_no_misc), labels_no_misc),
         ]
-=======
-        return [(predictions, labels), (predictions_no_misc, labels_no_misc)]
-
-    def _preprocess_data_pytorch(self, dataset: Dataset, **kwargs) -> list:
-        """Preprocess a dataset by tokenizing and aligning the labels.
-
-        For use by a PyTorch model.
-
-        Args:
-            dataset (Hugging Face dataset):
-                The dataset to preprocess.
-            kwargs:
-                Extra keyword arguments containing objects used in preprocessing the
-                dataset.
-
-        Returns:
-            list of lists:
-                Every list element represents the tokenised data for the corresponding
-                example.
-        """
-        full_preprocessed = self._preprocess_data_transformer(
-            dataset=dataset, framework="pytorch", **kwargs
-        )
-        return full_preprocessed["input_ids"]
 
     def _check_if_model_is_trained_for_task(self, model_predictions: list) -> bool:
         """Check if the model is trained for the task.
@@ -608,5 +437,4 @@
                 # model output fits sequence classification and not token classification.
                 return False
         else:
-            return isinstance(sample_preds, list) and isinstance(sample_preds[0], str)
->>>>>>> 0d02cd8d
+            return isinstance(sample_preds, list) and isinstance(sample_preds[0], str)