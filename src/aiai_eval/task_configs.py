"""All task configurations used in the project."""

from typing import Dict

<<<<<<< HEAD
from .config import Label, TaskConfig
from .metric_configs import MACRO_F1, MCC, SEQEVAL_MICRO_F1, SEQEVAL_MICRO_F1_NO_MISC
=======
from .config import MetricConfig, TaskConfig
from .utils import Label
>>>>>>> 49dbe7bb


def get_all_task_configs() -> Dict[str, TaskConfig]:
    """Get a list of all the dataset tasks.

    Returns:
        dict:
            A mapping between names of dataset tasks and their configurations.
    """
    return {cfg.name: cfg for cfg in globals().values() if isinstance(cfg, TaskConfig)}


NER = TaskConfig(
    name="ner",
    pretty_name="named entity recognition",
    huggingface_id="dane",
    supertask="token-classification",
    metrics=[SEQEVAL_MICRO_F1, SEQEVAL_MICRO_F1_NO_MISC],
    labels=[
        Label(
            name="O",
            synonyms=[],
        ),
        Label(
            name="B-LOC",
            synonyms=[
                "B-LOCATION",
                "B-PLACE",
                "B-GPELOC",
                "B-GPE_LOC",
                "B-GPE/LOC",
                "B-LOCGPE",
                "B-LOC_GPE",
                "B-LOC/GPE",
                "B-LOCORG",
                "B-LOC_ORG",
                "B-LOC/ORG",
                "B-ORGLOC",
                "B-ORG_LOC",
                "B-ORG/LOC",
                "B-LOCPRS",
                "B-LOC_PRS",
                "B-LOC/PRS",
                "B-PRSLOC",
                "B-PRS_LOC",
                "B-PRS/LOC",
            ],
        ),
        Label(
            name="I-LOC",
            synonyms=[
                "I-LOCATION",
                "I-PLACE",
                "I-GPELOC",
                "I-GPE_LOC",
                "I-GPE/LOC",
                "I-LOCGPE",
                "I-LOC_GPE",
                "I-LOC/GPE",
                "I-LOCORG",
                "I-LOC_ORG",
                "I-LOC/ORG",
                "I-ORGLOC",
                "I-ORG_LOC",
                "I-ORG/LOC",
                "I-LOCPRS",
                "I-LOC_PRS",
                "I-LOC/PRS",
                "I-PRSLOC",
                "I-PRS_LOC",
                "I-PRS/LOC",
            ],
        ),
        Label(
            name="B-ORG",
            synonyms=[
                "B-ORGANIZATION",
                "B-ORGANISATION",
                "B-INST",
                "B-GPEORG",
                "B-GPE_ORG",
                "B-GPE/ORG",
                "B-ORGGPE",
                "B-ORG_GPE",
                "B-ORG/GPE",
                "B-ORGPRS",
                "B-ORG_PRS",
                "B-ORG/PRS",
                "B-PRSORG",
                "B-PRS_ORG",
                "B-PRS/ORG",
                "B-OBJORG",
                "B-OBJ_ORG",
                "B-OBJ/ORG",
                "B-ORGOBJ",
                "B-ORG_OBJ",
                "B-ORG/OBJ",
            ],
        ),
        Label(
            name="I-ORG",
            synonyms=[
                "I-ORGANIZATION",
                "I-ORGANISATION",
                "I-INST",
                "I-GPEORG",
                "I-GPE_ORG",
                "I-GPE/ORG",
                "I-ORGGPE",
                "I-ORG_GPE",
                "I-ORG/GPE",
                "I-ORGPRS",
                "I-ORG_PRS",
                "I-ORG/PRS",
                "I-PRSORG",
                "I-PRS_ORG",
                "I-PRS/ORG",
                "I-OBJORG",
                "I-OBJ_ORG",
                "I-OBJ/ORG",
                "I-ORGOBJ",
                "I-ORG_OBJ",
                "I-ORG/OBJ",
            ],
        ),
        Label(
            name="B-PER",
            synonyms=["B-PERSON"],
        ),
        Label(
            name="I-PER",
            synonyms=["I-PERSON"],
        ),
        Label(
            name="B-MISC",
            synonyms=["B-MISCELLANEOUS"],
        ),
        Label(
            name="I-MISC",
            synonyms=["I-MISCELLANEOUS"],
        ),
    ],
    feature_column_name="text",
    train_name="train",
    val_name="validation",
    test_name="test",
)


SENT = TaskConfig(
    name="sent",
    pretty_name="sentiment classification",
    huggingface_id="DDSC/angry-tweets",
    supertask="text-classification",
    metrics=[MCC, MACRO_F1],
    labels=[
        Label(
            name="NEGATIVE",
            synonyms=["NEG", "NEGATIV", "LABEL_0"],
        ),
        Label(
            name="NEUTRAL",
            synonyms=["NEU", "LABEL_1"],
        ),
        Label(
            name="POSITIVE",
            synonyms=["POS", "POSITIV", "LABEL_2"],
        ),
    ],
    feature_column_name="text",
    train_name="train",
    val_name=None,
    test_name="test",
)<|MERGE_RESOLUTION|>--- conflicted
+++ resolved
@@ -2,13 +2,9 @@
 
 from typing import Dict
 
-<<<<<<< HEAD
-from .config import Label, TaskConfig
+from .config import TaskConfig
 from .metric_configs import MACRO_F1, MCC, SEQEVAL_MICRO_F1, SEQEVAL_MICRO_F1_NO_MISC
-=======
-from .config import MetricConfig, TaskConfig
 from .utils import Label
->>>>>>> 49dbe7bb
 
 
 def get_all_task_configs() -> Dict[str, TaskConfig]:
