"""Class for text classification tasks."""

from functools import partial
from typing import Optional

from datasets import Dataset
from transformers import DataCollatorWithPadding, PreTrainedTokenizerBase

<<<<<<< HEAD
from .exceptions import InvalidEvaluation
from .task import Task
=======
from .exceptions import InvalidEvaluation, MissingLabel
from .task import EvaluationTask
>>>>>>> 07a39fa6


class TextClassification(Task):
    """Text classification task.

    Args:
        task_config (TaskConfig):
            The configuration of the task.
        evaluation_config (EvaluationConfig):
            The configuration of the evaluation.

    Attributes:
        task_config (TaskConfig):
            The configuration of the task.
        evaluation_config (EvaluationConfig):
            The configuration of the evaluation.
    """

    def _preprocess_data_transformer(
        self, dataset: Dataset, framework: str, **kwargs
    ) -> Dataset:
        """Preprocess a dataset by tokenizing and aligning the labels.
<<<<<<< HEAD
=======
        For use by a transformer model.
>>>>>>> 07a39fa6

        Args:
            dataset (Hugging Face dataset):
                The dataset to preprocess.
            kwargs:
                Extra keyword arguments containing objects used in preprocessing the
                dataset.

        Returns:
            Hugging Face dataset: The preprocessed dataset.
        """
        if framework == "spacy":
            raise InvalidEvaluation(
                "Evaluation of text predictions for SpaCy models is not yet "
                "implemented."
            )

        # We are now assuming we are using pytorch
        tokenizer = kwargs["tokenizer"]

        # Tokenizer helper
        def tokenise(examples: dict) -> dict:
            return tokenizer(examples["text"], truncation=True, padding=True)

        # Tokenise
        tokenised = dataset.map(tokenise, batched=True, load_from_cache_file=False)

        # Translate labels to ids
        numericalise = partial(
            self._create_numerical_labels, label2id=kwargs["dataset_task"].label2id
        )
        preprocessed = tokenised.map(
            numericalise, batched=True, load_from_cache_file=False
        )

        # Remove unused column
        return preprocessed.remove_columns(["text"])

    def _preprocess_data_pytorch(
        self, dataset: Dataset, framework: str, **kwargs
    ) -> list:
        """Preprocess a dataset by tokenizing and aligning the labels.
        For use by a pytorch model.

        Args:
            dataset (Hugging Face dataset):
                The dataset to preprocess.
            kwargs:
                Extra keyword arguments containing objects used in preprocessing the
                dataset.

        Returns:
            Hugging Face dataset: The preprocessed dataset.
        """
        full_preprocessed = self._preprocess_data_transformer(
            dataset=dataset, framework=framework, **kwargs
        )
        return full_preprocessed["input_ids"]

    def _create_numerical_labels(self, examples: dict, label2id: dict) -> dict:
        try:
            examples["label"] = [label2id[lbl.upper()] for lbl in examples["label"]]
        except KeyError:
            raise MissingLabel(label=examples["label"].upper(), label2id=label2id)
        return examples

    def _load_data_collator(self, tokenizer: Optional[PreTrainedTokenizerBase] = None):
        """Load the data collator used to prepare samples during evaluation.

        Args:
            tokenizer (Hugging Face tokenizer or None, optional):
                A pretrained tokenizer. Can be None if the tokenizer is not used in the
                initialisation of the data collator. Defaults to None.

        Returns:
            Hugging Face data collator:
                The data collator.
        """
        return DataCollatorWithPadding(tokenizer, padding="longest")

    def _get_spacy_predictions_and_labels(self, model, dataset: Dataset) -> tuple:
        """Get predictions from SpaCy model on dataset.

        Args:
            model (SpaCy model):
                The model.
            dataset (Hugging Face dataset):
                The dataset.

        Returns:
            A pair of arrays:
                The first array contains the probability predictions and the second
                array contains the true labels.
        """
        raise InvalidEvaluation(
            "Evaluation of text classification tasks for SpaCy models is not possible."
<<<<<<< HEAD
        )
=======
        )


class OffensiveTextClassification(EvaluationTask):
    """Offensive Text classification evaluation task.

    Args:
        dataset_task (DatasetTask):
            The configuration of the dataset task.
        evaluation_config (EvaluationConfig):
            The configuration of the evaluation.

    Attributes:
        dataset_task (DatasetTask):
            The configuration of the dataset task.
        evaluation_config (EvaluationConfig):
            The configuration of the evaluation.
    """
>>>>>>> 07a39fa6
<|MERGE_RESOLUTION|>--- conflicted
+++ resolved
@@ -6,13 +6,8 @@
 from datasets import Dataset
 from transformers import DataCollatorWithPadding, PreTrainedTokenizerBase
 
-<<<<<<< HEAD
-from .exceptions import InvalidEvaluation
+from .exceptions import InvalidEvaluation, MissingLabel
 from .task import Task
-=======
-from .exceptions import InvalidEvaluation, MissingLabel
-from .task import EvaluationTask
->>>>>>> 07a39fa6
 
 
 class TextClassification(Task):
@@ -35,10 +30,7 @@
         self, dataset: Dataset, framework: str, **kwargs
     ) -> Dataset:
         """Preprocess a dataset by tokenizing and aligning the labels.
-<<<<<<< HEAD
-=======
         For use by a transformer model.
->>>>>>> 07a39fa6
 
         Args:
             dataset (Hugging Face dataset):
@@ -81,6 +73,7 @@
         self, dataset: Dataset, framework: str, **kwargs
     ) -> list:
         """Preprocess a dataset by tokenizing and aligning the labels.
+
         For use by a pytorch model.
 
         Args:
@@ -135,25 +128,4 @@
         """
         raise InvalidEvaluation(
             "Evaluation of text classification tasks for SpaCy models is not possible."
-<<<<<<< HEAD
-        )
-=======
-        )
-
-
-class OffensiveTextClassification(EvaluationTask):
-    """Offensive Text classification evaluation task.
-
-    Args:
-        dataset_task (DatasetTask):
-            The configuration of the dataset task.
-        evaluation_config (EvaluationConfig):
-            The configuration of the evaluation.
-
-    Attributes:
-        dataset_task (DatasetTask):
-            The configuration of the dataset task.
-        evaluation_config (EvaluationConfig):
-            The configuration of the evaluation.
-    """
->>>>>>> 07a39fa6
+        )