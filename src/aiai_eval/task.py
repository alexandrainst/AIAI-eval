"""Abstract Task class."""

import logging
import random
import subprocess
import warnings
from abc import ABC, abstractmethod
from functools import partial
from subprocess import CalledProcessError
from typing import Any, Dict, Optional, Sequence, Union

import numpy as np
import spacy
import torch
import torch.nn as nn
from datasets import Dataset, DatasetDict, load_dataset, load_metric
from torch.utils.data import DataLoader
from tqdm.auto import tqdm
from transformers import (
    AutoConfig,
    AutoModelForSequenceClassification,
    AutoModelForTokenClassification,
    AutoTokenizer,
    DataCollator,
    PreTrainedModel,
    PreTrainedTokenizerBase,
)

<<<<<<< HEAD
from .config import EvaluationConfig, ModelConfig, TaskConfig
from .exceptions import InvalidEvaluation, InvalidFramework, ModelFetchFailed
=======
from .config import DatasetTask, EvaluationConfig, ModelConfig
from .exceptions import (
    InvalidEvaluation,
    InvalidFramework,
    ModelFetchFailed,
    PreprocessingFailed,
    UnsupportedModelType,
)
>>>>>>> 07a39fa6
from .hf_hub import get_model_config
from .utils import (
    clear_memory,
    enforce_reproducibility,
    is_module_installed,
    log_scores,
)

logger = logging.getLogger(__name__)


class Task(ABC):
    """Abstract evaluation task class.

    Args:
        task_config (TaskConfig):
            The configuration of the task.
        evaluation_config (EvaluationConfig):
            The configuration of the evaluation.

    Attributes:
        task_config (TaskConfig):
            The configuration of the task.
        evaluation_config (EvaluationConfig):
            The configuration of the evaluation.
    """

    def __init__(self, task_config: TaskConfig, evaluation_config: EvaluationConfig):
        self.task_config = task_config
        self.evaluation_config = evaluation_config
        self._metrics = {
            metric_cfg.name: load_metric(metric_cfg.huggingface_id)
            for metric_cfg in task_config.metrics
        }

    def evaluate(self, model_id: str) -> Dict[str, Dict[str, float]]:
        """Evaluate a model.

        Args:
            model_id (str):
                The full Hugging Face Hub path to the pretrained transformer model. The
                specific model version to use can be added after the suffix '@':
                "model_id@v1.0.0". It can be a branch name, a tag name, or a commit id.

        Returns:
            dict:
                The keys in the dict are 'raw' and 'total', with all the raw scores in
                the first dictionary and the aggregated scores in the second.
        """
        # Fetch the model config
        model_config = get_model_config(
            model_id=model_id, evaluation_config=self.evaluation_config
        )

        # Set random seeds to enforce reproducibility of the randomly initialised
        # weights
        rng = enforce_reproducibility(framework=model_config.framework)

        # Load the model
        model_dict = self._load_model(model_config=model_config)

        # Load the dataset dictinoary
        dataset_dict = self._load_data()

        # Process the datasets
        dataset_dict = self._process_data(dataset_dict)

        # Extract the dataset splits
        test = dataset_dict["test"]

        # Remove empty examples from the datasets
        try:
            test = test.filter(lambda x: len(x["tokens"]) > 0)
        except KeyError:
            try:
                test = test.filter(lambda x: len(x["doc"]) > 0)
            except KeyError:
                message = "Removal of empty examples was attempted, but failed."
                warnings.warn(message)

        # Set variable with number of iterations
        num_iter = 10 if not self.evaluation_config.testing else 2

        if model_config.framework in {"pytorch", "jax"}:
            return self._evaluate_pytorch_jax(
                model_dict=model_dict,
                test=test,
                rng=rng,
                model_config=model_config,
                num_iter=num_iter,
            )

        elif model_config.framework == "spacy":
            return self._evaluate_spacy(
                model_dict=model_dict,
                test=test,
                rng=rng,
                model_config=model_config,
                num_iter=num_iter,
            )

        else:
            raise InvalidFramework(model_config.framework)

    def _evaluate_pytorch_jax(
        self,
        model_dict: dict,
        test: Dataset,
        rng: np.random.Generator,
        model_config: ModelConfig,
        num_iter: int,
    ) -> Dict[str, Dict[str, float]]:
        """Evaluate a PyTorch or JAX model.

        Args:
            model_dict (dict):
                The model dictionary, with keys "model" and "tokenizer".
            test (Dataset):
                The test dataset.
            rng (np.random.Generator):
                The random number generator, used to generate bootstrapped versions of
                the test dataset.
            model_config (ModelConfig):
                The model configuration.
            num_iter (int):
                The number of bootstrapped samples of the test dataset to use.

        Returns:
            dict:
                The keys in the dict are 'raw' and 'total', with all the raw scores in
                the first dictionary and the aggregated scores in the second.
        """
        # Extract the model and tokenizer
        model = model_dict["model"]
        tokenizer = model_dict["tokenizer"]

        # Log the number of parameters in the model
        num_params = sum(p.numel() for p in model.parameters() if p.requires_grad)
        logger.info(f"Number of model parameters: {num_params:,}")

        # Preprocess the datasets
        try:
            params = dict(
                framework="pytorch",
                config=model.config,
                tokenizer=tokenizer,
                task_config=self.task_config,
            )
            # Do framework specific preprocessing
            if isinstance(model, PreTrainedModel):
                test = self._preprocess_data_transformer(test, **params)
            elif isinstance(model, nn.Module):
                test = self._preprocess_data_pytorch(test, **params)  # type: ignore

        except ValueError:
            raise PreprocessingFailed()

        # If we are testing then truncate the test set
        if self.evaluation_config.testing:
            test = Dataset.from_dict(test[:128])

        # Get bootstrapped datasets
        tests = [
            Dataset.from_dict(test[rng.integers(0, len(test), len(test))])
            for _ in range(num_iter)
        ]

        # Set up progress bar
        if self.evaluation_config.progress_bar:
            itr = tqdm(range(num_iter), desc="Benchmarking")
        else:
            itr = range(num_iter)

        # Load the data collator
        data_collator = self._load_data_collator(tokenizer)

        scores = []
        for idx in itr:
            while True:
                test_itr_scores = self._evaluate_pytorch_jax_single_iteration(
                    idx=idx,
                    model_config=model_config,
                    tests=tests,
                    data_collator=data_collator,
                )
                # If the iteration was successful then break the while-loop
                if isinstance(test_itr_scores, dict):
                    break

                # Otherwise we encountered an error
                else:
                    message = (
                        f"An unknown error occurred during the evaluation of the {idx}"
                        f" iteration. The error message returned was: {str(test_itr_scores)}"
                    )
                    raise InvalidEvaluation(message=message)

            scores.append(test_itr_scores)

        # Log scores
        all_scores = log_scores(
            dataset_name=self.task_config.pretty_dataset_name,
            metric_configs=self.task_config.metrics,
            scores=scores,
            model_id=model_config.model_id,
        )
        return all_scores

    def _evaluate_pytorch_jax_single_iteration(
        self,
        idx: int,
        model_config: ModelConfig,
        tests: Sequence[Dataset],
        data_collator: DataCollator,
    ) -> Union[dict, Exception]:
        """Run a single iteration of a PyTorch/JAX benchmark.

        Args:
            idx (int):
                The index of the current iteration.
            model_dict (dict):
                The model dictionary, with keys "model" and "tokenizer".
            tests (list):
                A list of bootstraped test datasets.
            data_collator (DataCollator):
                The data collator.

        Returns:
            dict or Exception:
                The keys in the dict correspond to the metrics and values
                the corresponding values.
        """
        scores = []
        try:
            # Set random seeds to enforce reproducibility of the randomly
            # initialised weights
            random.seed(703 + idx)
            np.random.seed(703 + idx)
            torch.manual_seed(703 + idx)
            torch.cuda.manual_seed_all(703 + idx)

            # Reinitialise a new model
            model_dict = self._load_model(model_config=model_config)
            model = model_dict["model"]

            # Initialise compute_metrics function
            compute_metrics = partial(
                self._compute_metrics, id2label=model.config.id2label
            )

            # Get iteration data
            test = tests[idx]

            # Create dataloader
            dataloader = DataLoader(
                test, batch_size=32, shuffle=True, collate_fn=data_collator  # type: ignore
            )

            # Get model predictions
            for batch in dataloader:
                if isinstance(model, PreTrainedModel):
                    model_predictions = model(**batch).logits
                elif isinstance(model, nn.Module):
                    model_predictions = model(batch)
                else:
                    raise UnsupportedModelType(str(type(model)))

                # Compute metrics
                scores.append(compute_metrics((model_predictions, batch["labels"])))

            # Aggregate scores from batches
            return_scores = {}
            for metric in self.task_config.metrics:
                if len(scores):
                    return_scores[metric.name] = np.average(
                        [score[metric.name] for score in scores]
                    )
            return return_scores

        except (RuntimeError, ValueError, IndexError) as e:
            try:
                del model
            except UnboundLocalError:
                pass
            try:
                del model_dict
            except UnboundLocalError:
                pass
            clear_memory()
            return e

    def _evaluate_spacy(
        self,
        model_dict: dict,
        test: Dataset,
        rng: np.random.Generator,
        model_config: ModelConfig,
        num_iter: int,
    ) -> Dict[str, Dict[str, float]]:
        """Evaluate a PyTorch or JAX model.

        Args:
            model_dict (dict):
                The model dictionary, with keys "model" and "tokenizer".
            test (Dataset):
                The test dataset.
            rng (np.random.Generator):
                The random number generator, used to generate bootstrapped versions of
                the test dataset.
            model_config (ModelConfig):
                The model configuration.
            num_iter (int):
                The number of bootstrapped samples of the test dataset to use.

        Returns:
            dict:
                The keys in the dict are 'raw' and 'total', with all the raw scores in
                the first dictionary and the aggregated scores in the second.
        """
        # TODO: Needs implementation
        return {"foo": {"bar": 1.0}}

    def _compute_metrics(
        self, predictions_and_labels: tuple, id2label: Optional[list] = None
    ) -> Dict[str, float]:
        """Compute the metrics needed for evaluation.

        Args:
            predictions_and_labels (pair of arrays):
                The first array contains the probability predictions and the second
                array contains the true labels.
            id2label (list or None, optional):
                Conversion of indices to labels. Defaults to None.

        Returns:
            dict:
                A dictionary with the names of the metrics as keys and the metric
                values as values.
        """
        predictions, labels = predictions_and_labels
        predictions = predictions.argmax(axis=-1)
        results = dict()
        for cfg in self.task_config.metrics:
            metric = self._metrics[cfg.name]
            score_dict = metric.compute(
                predictions=predictions,
                references=labels,
                **cfg.compute_kwargs,
            )
            if score_dict is not None:
                scores = score_dict[cfg.results_key]
                results[cfg.name] = scores
        return results

    def __call__(self, *args, **kwargs):
        return self.evaluate(*args, **kwargs)

    def _load_data(self) -> DatasetDict:
        """Load the datasets.

        Returns:
            DatasetDict:
                A dictionary containing the 'train', 'val' and 'test' splits of the
                dataset.

        Raises:
            InvalidEvaluation: If the split names specified are incorrect.
        """
        # Download dataset from the HF Hub
        dataset_dict: DatasetDict
        dataset_dict = load_dataset(  # type: ignore
            path=self.task_config.huggingface_id,
            use_auth_token=self.evaluation_config.use_auth_token,
            cache_dir=self.evaluation_config.cache_dir,
        )

        # Remove all other keys than 'train', 'test', 'val'
        try:
            dataset_dict = DatasetDict(
                {
                    key: dataset_dict.get(self.task_config.split_names[key])
                    for key in ["train", "val", "test"]
                }
            )
        except KeyError:
            message = (
                f"`split_names`: {list(self.task_config.split_names.values())}, "
                f"does not correspond to found splits: {list(dataset_dict.keys())}"
            )
            raise InvalidEvaluation(message)

        # Return the dataset dictionary
        return dataset_dict

    def _process_data(self, dataset_dict: DatasetDict) -> DatasetDict:
        """Process the data.

        Args:
            dataset_dict (DatasetDict):
                The dataset dictionary.

        Returns:
            DatasetDict:
                The processed dataset dictionary.
        """
        return dataset_dict

    def _load_model(self, model_config: ModelConfig) -> Dict[str, Any]:
        """Load the model.

        Args:
            model_config (ModelConfig):
                The model configuration.

        Returns:
            dict:
                A dictionary containing at least the key 'model', with the value being
                the model. Can contain other objects related to the model, such as its
                tokenizer.

        Raises:
            RuntimeError: If the framework is not recognized.
        """
        # Ensure that the framework is installed
        from_flax = model_config.framework == "jax"
        try:
            # If the framework is JAX then change it to PyTorch, since we will convert
            # JAX models to PyTorch upon download
            if model_config.framework == "jax":
                model_config.framework = "pytorch"

            elif model_config.framework == "spacy":
                import spacy

                # Ignore warnings from spaCy. This has to be called after the import,
                # as the __init__.py file of spaCy sets the warning levels of spaCy
                # warning W036
                warnings.filterwarnings("ignore", module="spacy*")

        except ModuleNotFoundError:
            raise ModuleNotFoundError(
                f"The model {model_config.model_id} is built using the spaCy "
                "framework which is not installed."
            )

        if model_config.framework == "pytorch":
            return self._load_pytorch_model(model_config, from_flax=from_flax)

        elif model_config.framework == "spacy":
            return self._load_spacy_model(model_config)

        else:
            raise InvalidFramework(model_config.framework)

    def _load_pytorch_model(
        self,
        model_config: ModelConfig,
        from_flax: bool,
    ) -> Dict[str, Any]:
        """Load a PyTorch model.

        Args:
            model_config (ModelConfig):
                The configuration of the model.
            from_flax (bool):
                Whether the model is a Flax model.

        Returns:
            dict:
                A dictionary containing at least the key 'model', with the value being
                the model. Can contain other objects related to the model, such as its
                tokenizer.
        """
        try:
            config = AutoConfig.from_pretrained(
                model_config.model_id,
                revision=model_config.revision,
                use_auth_token=self.evaluation_config.use_auth_token,
            )

            supertask = self.task_config.supertask
            if supertask == "token-classification":
                model_cls = AutoModelForTokenClassification  # type: ignore
            elif supertask == "text-classification":
                model_cls = AutoModelForSequenceClassification  # type: ignore
            else:
                raise ValueError(f"The supertask `{supertask}` was not recognised.")

            model = model_cls.from_pretrained(
                model_config.model_id,
                revision=model_config.revision,
                use_auth_token=self.evaluation_config.use_auth_token,
                config=config,
                cache_dir=self.evaluation_config.cache_dir,
                from_flax=from_flax,
            )

        except (OSError, ValueError):
            msg = (
                f"The model {model_config.model_id} either does not have a "
                "frameworks registered, or it is a private model. If it is a "
                "private model then enable the `--use-auth-token` flag and "
                "make  sure that you are logged in to the Hub via the "
                "`huggingface-cli login` command."
            )
            raise InvalidEvaluation(msg)

        # Ensure that the labels of the model are consistent with the labels of the
        # dataset
        self._adjust_label_ids(model=model, model_config=model_config)

        # If the model is a subclass of a RoBERTa model then we have to add a prefix
        # space to the tokens, by the way the model is constructed.
        m_id = model_config.model_id
        prefix = "Roberta" in type(model).__name__
        params = dict(use_fast=True, add_prefix_space=prefix)
        tokenizer = AutoTokenizer.from_pretrained(
            m_id,
            revision=model_config.revision,
            use_auth_token=self.evaluation_config.use_auth_token,
            **params,
        )

        # Set the maximal length of the tokenizer to the model's maximal length.
        # This is required for proper truncation
        if (
            not hasattr(tokenizer, "model_max_length")
            or tokenizer.model_max_length > 1_000
        ):

            if hasattr(tokenizer, "max_model_input_sizes"):
                all_max_lengths = tokenizer.max_model_input_sizes.values()
                if len(list(all_max_lengths)) > 0:
                    min_max_length = min(list(all_max_lengths))
                    tokenizer.model_max_length = min_max_length
                else:
                    tokenizer.model_max_length = 512
            else:
                tokenizer.model_max_length = 512

        return dict(model=model, tokenizer=tokenizer)

    def _load_spacy_model(self, model_config: ModelConfig) -> Dict[str, Any]:
        """Load a spaCy model.

        Args:
            model_config (ModelConfig):
                The configuration of the model.

        Returns:
            dict:
                A dictionary containing at least the key 'model', with the value being
                the model. Can contain other objects related to the model, such as its
                tokenizer.
        """
        # Ignore warnings from spaCy. This has to be called after the import, as the
        # __init__.py file of spaCy sets the warning levels of spaCy warning W036
        warnings.filterwarnings("ignore", module="spacy*")

        local_model_id = model_config.model_id.split("/")[-1]

        # Download the model if it has not already been so
        try:
            if not is_module_installed(local_model_id):
                url = (
                    f"https://huggingface.co/{model_config.model_id}/resolve/main/"
                    f"{local_model_id}-any-py3-none-any.whl"
                )
                subprocess.run(["pip3", "install", url])

        except CalledProcessError as e:
            raise ModelFetchFailed(model_id=local_model_id, error_msg=e.output)

        # Load the model
        try:
            model = spacy.load(local_model_id)
        except OSError as e:
            raise ModelFetchFailed(
                model_id=model_config.model_id,
                error_msg=str(e),
                message=(
                    f"Download of {model_config.model_id} failed, with "
                    f"the following error message: {str(e)}."
                ),
            )
        return dict(model=model)

    def _adjust_label_ids(
        self,
        model: nn.Module,
        model_config: ModelConfig,
    ) -> nn.Module:
        """Adjust the label ids of the model to match the dataset.

        Args:
            model (PyTorch Module):
                The model to adjust the label ids of.
            model_config (ModelConfig):
                The model configuration.

        Returns:
            PyTorch Model:
                The model with adjusted label ids.
        """
        # TODO: Only a placeholder for now
        return model

    @abstractmethod
    def _preprocess_data_pytorch(
        self, dataset: Dataset, framework: str, **kwargs
    ) -> list:
        """Preprocess a dataset by tokenizing and aligning the labels.
<<<<<<< HEAD
=======
        For use by a pytorch model.
>>>>>>> 07a39fa6

        Args:
            dataset (Hugging Face dataset):
                The dataset to preprocess.
            kwargs:
                Extra keyword arguments containing objects used in preprocessing the
                dataset.

        Returns:
            Hugging Face dataset: The preprocessed dataset.
        """
        pass

    def _preprocess_data_transformer(
        self, dataset: Dataset, framework: str, **kwargs
    ) -> Dataset:
        """Process the data for use by a transformer model.
        For use by a transformer model.
        Args:
            dataset_dict (DatasetDict):
                The dataset dictionary.

        Returns:
            DatasetDict:
                The processed dataset dictionary.
        """
        pass

    @abstractmethod
    def _load_data_collator(self, tokenizer: PreTrainedTokenizerBase):
        """Load the data collator used to prepare samples during finetuning.

        Args:
            tokenizer (Hugging Face tokenizer or None, optional):
                A pretrained tokenizer. Can be None if the tokenizer is not used in the
                initialisation of the data collator. Defaults to None.

        Returns:
            Hugging Face data collator:
                The data collator.
        """
        pass<|MERGE_RESOLUTION|>--- conflicted
+++ resolved
@@ -26,11 +26,7 @@
     PreTrainedTokenizerBase,
 )
 
-<<<<<<< HEAD
 from .config import EvaluationConfig, ModelConfig, TaskConfig
-from .exceptions import InvalidEvaluation, InvalidFramework, ModelFetchFailed
-=======
-from .config import DatasetTask, EvaluationConfig, ModelConfig
 from .exceptions import (
     InvalidEvaluation,
     InvalidFramework,
@@ -38,7 +34,6 @@
     PreprocessingFailed,
     UnsupportedModelType,
 )
->>>>>>> 07a39fa6
 from .hf_hub import get_model_config
 from .utils import (
     clear_memory,
@@ -651,10 +646,8 @@
         self, dataset: Dataset, framework: str, **kwargs
     ) -> list:
         """Preprocess a dataset by tokenizing and aligning the labels.
-<<<<<<< HEAD
-=======
+
         For use by a pytorch model.
->>>>>>> 07a39fa6
 
         Args:
             dataset (Hugging Face dataset):
@@ -672,7 +665,9 @@
         self, dataset: Dataset, framework: str, **kwargs
     ) -> Dataset:
         """Process the data for use by a transformer model.
+
         For use by a transformer model.
+
         Args:
             dataset_dict (DatasetDict):
                 The dataset dictionary.
